name: pyFIRS
channels:
  - conda-forge
dependencies:
  - dask
  - geopandas
<<<<<<< HEAD
  - matplotlib
=======
  - graphviz
  - matplotlib
  - numpy
  - pandas
>>>>>>> 7fd1d8eb
  - pdal
  - python-pdal
  - python>=3.6
  - rasterio
  - rasterstats
<<<<<<< HEAD
  - shapely
  - wget
  - xlrd
=======
  - scikit-image
  - scikit-learn
  - seaborn
  - shapely
  - astropy

>>>>>>> 7fd1d8eb

prefix: /Users/daviddiaz/anaconda3/envs/pyFIRS<|MERGE_RESOLUTION|>--- conflicted
+++ resolved
@@ -4,30 +4,18 @@
 dependencies:
   - dask
   - geopandas
-<<<<<<< HEAD
-  - matplotlib
-=======
   - graphviz
   - matplotlib
-  - numpy
-  - pandas
->>>>>>> 7fd1d8eb
   - pdal
   - python-pdal
   - python>=3.6
   - rasterio
   - rasterstats
-<<<<<<< HEAD
-  - shapely
-  - wget
-  - xlrd
-=======
   - scikit-image
   - scikit-learn
   - seaborn
   - shapely
-  - astropy
+  - wget
 
->>>>>>> 7fd1d8eb
 
 prefix: /Users/daviddiaz/anaconda3/envs/pyFIRS